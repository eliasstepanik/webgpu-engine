//! Main editor state management
//!
//! This module contains the EditorState struct which manages the imgui context,
//! render target for viewport, and all editor UI state.

use crate::panel_state::PanelManager;
use crate::safe_imgui_renderer::SafeImGuiRenderer;
use crate::settings::EditorSettings;
use crate::shared_state::EditorSharedState;
use engine::core::entity::World;
use engine::graphics::{context::RenderContext, render_target::RenderTarget, RenderTargetInfo};
use engine::profile_zone;
use engine::windowing::WindowManager;
use imgui::*;
use imgui_wgpu::RendererConfig;
use imgui_winit_support::{HiDpiMode, WinitPlatform};
use std::path::PathBuf;
use tracing::{debug, info, warn};
use winit::event::{Event, WindowEvent};
use winit::keyboard::{KeyCode, PhysicalKey};

/// Pending scene action to perform after confirmation
#[derive(Debug, Clone)]
pub enum PendingAction {
    NewScene,
    LoadScene,
    Exit,
}

/// Menu actions that need to be handled after UI rendering
struct MenuActions {
    new_scene: bool,
    load_scene: bool,
    save_scene: bool,
    save_scene_as: bool,
    exit: bool,
    save_layout: bool,
    load_layout: bool,
    reset_layout: bool,
    settings: bool,
}

/// Dialog actions that need to be handled after UI rendering
struct DialogActions {
    save_and_proceed: bool,
    dont_save_and_proceed: bool,
    cancel: bool,
    clear_error: bool,
}

/// Scene operation that needs to be performed by main loop
#[derive(Debug, Clone)]
pub enum SceneOperation {
    NewScene,
    LoadScene(PathBuf),
    SaveScene(PathBuf),
}

/// Main editor state that manages all editor functionality
pub struct EditorState {
    /// ImGui context for UI rendering
    pub imgui_context: imgui::Context,
    /// ImGui-winit platform integration
    pub imgui_platform: WinitPlatform,
    /// ImGui-wgpu renderer with safety validation
    pub imgui_renderer: SafeImGuiRenderer,
    /// Render target for viewport texture
    pub render_target: RenderTarget,
    /// ImGui texture ID for the render target
    pub texture_id: imgui::TextureId,
    /// Shared state for multi-window synchronization
    pub shared_state: EditorSharedState,
    /// Current input mode (true = editor UI, false = game input)
    pub ui_mode: bool,
    /// Frame counter to skip initial frames during window setup
    _frame_count: u32,
    /// Pending resize to apply when safe
    pending_resize: Option<winit::dpi::PhysicalSize<u32>>,
    /// Pending viewport resize to apply after frame
    pending_viewport_resize: Option<(u32, u32)>,
    /// Whether we're currently in a frame
    in_frame: bool,

    // Scene management state
    /// Path to the currently loaded scene
    pub current_scene_path: Option<PathBuf>,
    /// Whether the scene has been modified since last save
    pub scene_modified: bool,
    /// Current keyboard modifiers state
    pub current_modifiers: winit::event::Modifiers,

    // Dialog state
    /// Whether to show the unsaved changes dialog
    pub show_unsaved_dialog: bool,
    /// Pending action after unsaved changes dialog
    pub pending_action: Option<PendingAction>,
    /// Error message to display in modal
    pub error_message: Option<String>,
    /// Pending scene operation to be performed by main loop
    pub pending_scene_operation: Option<SceneOperation>,
    /// Surface format for rendering
    surface_format: wgpu::TextureFormat,
    /// Panel manager
    pub panel_manager: PanelManager,
    /// Current window size for docking calculations
    pub window_size: (f32, f32),
    /// Pending menu actions to be handled after UI rendering
    pending_menu_actions: Option<MenuActions>,
    /// Pending dialog actions to be handled after UI rendering
    pending_dialog_actions: Option<DialogActions>,
    /// Performance metrics for viewport overlay
    pub performance_metrics: crate::panels::viewport::PerformanceMetrics,

    // Settings state
    /// Editor settings
    pub settings: EditorSettings,
    /// Whether to show the settings dialog
    pub show_settings_dialog: bool,
    /// Whether settings have been modified
    pub settings_modified: bool,
}

impl EditorState {
    /// Create a new editor state
    pub fn new(
        render_context: &RenderContext,
        window: &winit::window::Window,
        surface_format: wgpu::TextureFormat,
        surface_size: (u32, u32),
        world: World,
    ) -> Self {
        info!("Initializing editor state with ImGui");

        // Create ImGui context
        let mut imgui_context = imgui::Context::create();

        // Enable docking
        imgui_context.io_mut().config_flags |= imgui::ConfigFlags::DOCKING_ENABLE;
        
        // Remove gray tint from modal popups by making the overlay transparent
        let style = imgui_context.style_mut();
        style[imgui::StyleColor::ModalWindowDimBg] = [0.0, 0.0, 0.0, 0.0];

        // Remove gray tint from modal popups by making the overlay transparent
        let style = imgui_context.style_mut();
        style[imgui::StyleColor::ModalWindowDimBg] = [0.0, 0.0, 0.0, 0.0];

        // Configure ImGui
        // Enable ImGui's ini file to persist docking layout
        imgui_context.set_ini_filename(Some(std::path::PathBuf::from("imgui_docking.ini")));

        // Enable docking but disable viewports by default to prevent unwanted window creation
        {
            let io = imgui_context.io_mut();
            // NOTE: Viewports are disabled by default to prevent panels from automatically
            // creating separate windows. Enable VIEWPORTS_ENABLE only when explicitly needed.
            // io.config_flags |= ConfigFlags::VIEWPORTS_ENABLE;
            io.config_flags |= ConfigFlags::DOCKING_ENABLE;
        }
        info!("Enabled ImGui docking support (viewports disabled by default)");

        // Set up some styling
        let style = imgui_context.style_mut();
        style.window_rounding = 0.0;
        style.scrollbar_rounding = 0.0;

        // Create platform integration
        let mut imgui_platform = WinitPlatform::new(&mut imgui_context);

        // Use the provided surface size
        let scale_factor = window.scale_factor() as f32;

        // Configure platform before attaching window
        imgui_platform.attach_window(imgui_context.io_mut(), window, HiDpiMode::Default);

        // CRITICAL: Force correct display size after attaching window
        // This overrides any default size imgui-winit might have set
        let io = imgui_context.io_mut();
        io.display_size = [surface_size.0 as f32, surface_size.1 as f32];
        io.display_framebuffer_scale = [scale_factor, scale_factor];

        debug!(
            "ImGui initial display size forced to: {}x{}, scale: {} (window reports {}x{})",
            surface_size.0,
            surface_size.1,
            scale_factor,
            window.inner_size().width,
            window.inner_size().height
        );

        // Use the provided surface format

        // Create renderer
        let renderer_config = RendererConfig {
            texture_format: surface_format,
            ..Default::default()
        };

        let mut imgui_renderer = SafeImGuiRenderer::new(
            &mut imgui_context,
            &render_context.device,
            &render_context.queue,
            renderer_config,
        );

        // Create render target for viewport using surface size
        let render_target = RenderTarget::new(
            &render_context.device,
            surface_size.0,
            surface_size.1,
            surface_format,
        );

        // Register render target texture with ImGui
        // Create texture configuration for the render target
        let texture_config = imgui_wgpu::RawTextureConfig {
            label: Some("Editor Viewport Texture"),
            sampler_desc: wgpu::SamplerDescriptor {
                label: Some("Viewport Sampler"),
                address_mode_u: wgpu::AddressMode::ClampToEdge,
                address_mode_v: wgpu::AddressMode::ClampToEdge,
                address_mode_w: wgpu::AddressMode::ClampToEdge,
                mag_filter: wgpu::FilterMode::Linear,
                min_filter: wgpu::FilterMode::Linear,
                mipmap_filter: wgpu::FilterMode::Nearest,
                ..Default::default()
            },
        };

        let imgui_texture = imgui_wgpu::Texture::from_raw_parts(
            &render_context.device,
            imgui_renderer.inner(),
            std::sync::Arc::new(render_target.texture.clone()),
            std::sync::Arc::new(render_target.view.clone()),
            None,
            Some(&texture_config),
            wgpu::Extent3d {
                width: surface_size.0,
                height: surface_size.1,
                depth_or_array_layers: 1,
            },
        );
        let texture_id = imgui_renderer.textures().insert(imgui_texture);

        info!("Editor initialized - Press Tab to toggle between Editor UI and Game Input modes");

        // Force initial event processing to ensure imgui is properly initialized
        imgui_platform
            .prepare_frame(imgui_context.io_mut(), window)
            .expect("Initial frame preparation failed");

        // Create component registry with all default components
        let component_registry =
            engine::io::component_registry::ComponentRegistry::with_default_components();

        // Create shared state for multi-window synchronization
        let shared_state = EditorSharedState::new(world, component_registry);

        // Load editor settings
        let settings = EditorSettings::load().unwrap_or_default();

        let mut editor = Self {
            imgui_context,
            imgui_platform,
            imgui_renderer,
            render_target,
            texture_id,
            shared_state,
            ui_mode: true,
            _frame_count: 0,
            pending_resize: None,
            pending_viewport_resize: None,
            in_frame: false,

            // Scene management state
            current_scene_path: None,
            scene_modified: false,
            current_modifiers: winit::event::Modifiers::default(),

            // Dialog state
            show_unsaved_dialog: false,
            pending_action: None,
            error_message: None,
            pending_scene_operation: None,
            surface_format,
            panel_manager: PanelManager::with_layout_file(PanelManager::default_layout_path()),
            window_size: (
                window.inner_size().width as f32,
                window.inner_size().height as f32,
            ),
            pending_menu_actions: None,
            pending_dialog_actions: None,
            performance_metrics: Default::default(),

            // Settings
            settings,
            show_settings_dialog: false,
            settings_modified: false,
        };

        // Force proper initialization by setting initial values
        // This ensures all imgui state is properly set up
        {
            let io = editor.imgui_context.io_mut();
            io.display_size = [surface_size.0 as f32, surface_size.1 as f32];
            io.display_framebuffer_scale = [scale_factor, scale_factor];

            // Don't create a dummy frame here as it could conflict with font atlas
        }

        editor
    }

    /// Handle winit events
    /// Returns true if the event was consumed by the editor
    pub fn handle_event(&mut self, window: &winit::window::Window, event: &Event<()>) -> bool {
        debug!(
            "Editor handle_event: ui_mode={}, event={:?}",
            self.ui_mode, event
        );
        // Add explicit DPI handling for scale factor changes
        if let Event::WindowEvent {
            event: WindowEvent::ScaleFactorChanged { scale_factor, .. },
            ..
        } = event
        {
            // Note: We don't have access to surface size here, but we need to handle the scale factor
            // The actual size will be corrected in begin_frame when we have access to render_context
            let window_size = window.inner_size();

            // Calculate logical size with proper rounding to avoid fractional pixels
            let logical_width = (window_size.width as f64 / scale_factor).round();
            let logical_height = (window_size.height as f64 / scale_factor).round();

            // Calculate the exact physical size that corresponds to the rounded logical size
            let exact_physical_width = (logical_width * scale_factor) as u32;
            let exact_physical_height = (logical_height * scale_factor) as u32;

            // Update window size for docking calculations
            self.window_size = (window_size.width as f32, window_size.height as f32);

            debug!(
                "Scale factor changed to {}: window={}x{}, logical={}x{}, exact_physical={}x{}",
                scale_factor,
                window_size.width,
                window_size.height,
                logical_width,
                logical_height,
                exact_physical_width,
                exact_physical_height
            );

            // Update ImGui's scale factor
            let io = self.imgui_context.io_mut();
            io.display_framebuffer_scale = [*scale_factor as f32, *scale_factor as f32];

            // Note: We're not updating display_size here as we should use surface size
            // which will be set correctly in begin_frame
        }

        // Track modifier changes
        if let Event::WindowEvent {
            event: WindowEvent::ModifiersChanged(new_modifiers),
            ..
        } = event
        {
            self.current_modifiers = *new_modifiers;
            debug!("Modifiers changed: {:?}", self.current_modifiers);
        }

        // Check for keyboard shortcuts
        if let Event::WindowEvent {
            event: WindowEvent::KeyboardInput {
                event: key_event, ..
            },
            ..
        } = event
        {
            if key_event.state == winit::event::ElementState::Pressed {
                // Check for scene management shortcuts when in UI mode
                if self.ui_mode {
                    let ctrl = self.current_modifiers.lcontrol_state()
                        == winit::keyboard::ModifiersKeyState::Pressed
                        || self.current_modifiers.rcontrol_state()
                            == winit::keyboard::ModifiersKeyState::Pressed;
                    let shift = self.current_modifiers.lshift_state()
                        == winit::keyboard::ModifiersKeyState::Pressed
                        || self.current_modifiers.rshift_state()
                            == winit::keyboard::ModifiersKeyState::Pressed;

                    if ctrl {
                        match key_event.physical_key {
                            PhysicalKey::Code(KeyCode::KeyN) => {
                                info!("Ctrl+N pressed - New Scene");
                                self.new_scene_action();
                                return true;
                            }
                            PhysicalKey::Code(KeyCode::KeyO) => {
                                info!("Ctrl+O pressed - Open Scene");
                                self.load_scene_action();
                                return true;
                            }
                            PhysicalKey::Code(KeyCode::KeyS) => {
                                if shift {
                                    info!("Ctrl+Shift+S pressed - Save Scene As");
                                    self.save_scene_as_action();
                                } else {
                                    info!("Ctrl+S pressed - Save Scene");
                                    self.save_scene_action();
                                }
                                return true;
                            }
                            PhysicalKey::Code(KeyCode::Comma) => {
                                info!("Ctrl+, pressed - Settings");
                                self.show_settings_dialog = true;
                                return true;
                            }
                            _ => {}
                        }
                    }
                }

                // Check for Tab key to toggle input mode
                if let PhysicalKey::Code(KeyCode::Tab) = key_event.physical_key {
                    self.ui_mode = !self.ui_mode;
                    debug!("Toggled input mode: UI mode = {}", self.ui_mode);
                    return true;
                }

                // Check for F3 key to toggle performance overlay
                if let PhysicalKey::Code(KeyCode::F3) = key_event.physical_key {
                    self.performance_metrics.show_overlay = !self.performance_metrics.show_overlay;
                    debug!(
                        "Toggled performance overlay: show = {}",
                        self.performance_metrics.show_overlay
                    );
                    return true;
                }

                // Check for Delete key to delete selected entity
                if let PhysicalKey::Code(KeyCode::Delete) = key_event.physical_key {
                    if self.ui_mode {
                        if let Some(entity) = self.shared_state.selected_entity() {
                            self.shared_state.with_world_write(|world| {
                                if world.despawn(entity).is_ok() {
                                    info!("Deleted entity {:?} via Delete key", entity);
                                    self.shared_state.set_selected_entity(None);
                                    self.shared_state.mark_scene_modified();
                                }
                            });
                            return true;
                        }
                    }
                }
            }
        }

        // If in UI mode, let imgui handle ALL events
        if self.ui_mode {
            // Process the event
            self.imgui_platform
                .handle_event(self.imgui_context.io_mut(), window, event);

            // Check if imgui wants to capture this event
            let io = self.imgui_context.io();
            let wants_keyboard = io.want_capture_keyboard;
            let wants_mouse = io.want_capture_mouse;

            // For keyboard events, only consume if imgui wants keyboard
            if matches!(
                event,
                Event::WindowEvent {
                    event: WindowEvent::KeyboardInput { .. },
                    ..
                }
            ) {
                return wants_keyboard;
            }

            // For mouse events, only consume if imgui wants mouse
            if matches!(
                event,
                Event::WindowEvent {
                    event: WindowEvent::CursorMoved { .. }
                        | WindowEvent::MouseInput { .. }
                        | WindowEvent::MouseWheel { .. },
                    ..
                }
            ) {
                return wants_mouse;
            }

            // For other events in UI mode, don't consume
            return false;
        }

        false
    }

    /// Begin a new frame
    pub fn begin_frame(&mut self, window: &winit::window::Window, render_context: &RenderContext) {
        // Mark that we're in a frame
        self.in_frame = true;

        // Handle any pending resize before starting the frame
        if let Some(new_size) = self.pending_resize.take() {
            self.do_resize(render_context, new_size);
        }

        // --- 1. Query current surface size (physical pixels) -------------------
        // Get surface size from window
        let window_size = window.inner_size();
        let surface_size = (window_size.width, window_size.height);

        // Update window size for docking calculations
        self.window_size = (window_size.width as f32, window_size.height as f32);
        debug!("Window size for docking: {:?}", self.window_size);

        // --- 2. Convert to logical units and write once ------------------------
        let dpi = window.scale_factor() as f32;
        let logical_size = [surface_size.0 as f32 / dpi, surface_size.1 as f32 / dpi];
        debug!(
            "Begin frame: surface_size={:?}, display_size={:?}",
            surface_size, logical_size
        );

        // --- 3. Prepare the frame first (this syncs with winit) ----------------
        self.imgui_platform
            .prepare_frame(self.imgui_context.io_mut(), window)
            .expect("imgui prepare_frame failed");

        // --- 4. Force correct display size AFTER prepare_frame ------------------
        // prepare_frame might have set incorrect values, so we override them
        {
            let io = self.imgui_context.io_mut();
            let old_size = io.display_size;
            io.display_size = logical_size;
            io.display_framebuffer_scale = [dpi, dpi];

            if old_size != logical_size {
                debug!(
                    "Corrected ImGui display size from {:?} to {:?} (surface: {:?})",
                    old_size, logical_size, surface_size
                );
            }
        }

        // --- 4. Sanity-check the mapping (debug only) --------------------------
        debug_assert_eq!(
            (self.imgui_context.io().display_size[0]
                * self.imgui_context.io().display_framebuffer_scale[0])
                .round() as u32,
            surface_size.0,
            "width mismatch"
        );
        debug_assert_eq!(
            (self.imgui_context.io().display_size[1]
                * self.imgui_context.io().display_framebuffer_scale[1])
                .round() as u32,
            surface_size.1,
            "height mismatch"
        );
    }

    /// Render the game to the viewport texture
    pub fn render_viewport(
        &mut self,
        renderer: &mut engine::graphics::renderer::Renderer,
        world: &World,
    ) {
        profile_zone!("EditorState::render_viewport");

        debug!(
            "Rendering game to viewport texture, render_target size: {:?}",
            self.render_target.size
        );
        // Get the selected entity from shared state
        let selected_entity = self.shared_state.selected_entity();

        // Render the game to our render target texture with selection highlighting
        if let Err(e) =
            renderer.render_to_target_with_selection(world, &self.render_target, selected_entity)
        {
            tracing::error!("Failed to render to viewport: {e:?}");
        }
    }

    /// Render editor UI, then draw ImGui to the surface ---------------------------------
    pub fn render_ui_and_draw(
        &mut self,
        render_context: &RenderContext,
        encoder: &mut wgpu::CommandEncoder,
        view: &wgpu::TextureView,
        window: &winit::window::Window,
        _window_manager: &WindowManager,
    ) {
        profile_zone!("EditorState::render_ui_and_draw");

        // Always use single-window rendering
        self.render_single_window(render_context, encoder, view, window);
    }

    /// Handle deferred menu and dialog actions after UI rendering
    fn handle_deferred_actions(&mut self) {
        // Handle menu actions
        if let Some(actions) = self.pending_menu_actions.take() {
            if actions.new_scene {
                self.new_scene_action();
            }
            if actions.load_scene {
                self.load_scene_action();
            }
            if actions.save_scene {
                self.save_scene_action();
            }
            if actions.save_scene_as {
                self.save_scene_as_action();
            }
            if actions.exit {
                if self.scene_modified {
                    self.show_unsaved_dialog = true;
                    self.pending_action = Some(PendingAction::Exit);
                } else {
                    std::process::exit(0);
                }
            }

            // Handle layout actions
            if actions.save_layout {
                // ImGui automatically saves docking state to its ini file
                // We just need to save our panel visibility state
                match self.panel_manager.save_default_layout() {
                    Ok(_) => {
                        info!("Layout saved successfully");
                    }
                    Err(e) => {
                        self.error_message = Some(format!("Failed to save layout: {e}"));
                    }
                }
            }
            if actions.load_layout {
                // ImGui automatically loads docking state from its ini file
                // We just need to load our panel visibility state
                match self.panel_manager.load_default_layout() {
                    Ok(_) => {
                        info!("Layout loaded successfully");
                    }
                    Err(e) => {
                        self.error_message = Some(format!("Failed to load layout: {e}"));
                    }
                }
            }
            if actions.reset_layout {
                self.panel_manager = PanelManager::default();
                // Clear ImGui's docking state to reset to default
                if let Err(e) = std::fs::remove_file("imgui_docking.ini") {
                    debug!("Could not remove imgui docking ini: {}", e);
                }
                info!("Layout reset to default");
            }
            if actions.settings {
                self.show_settings_dialog = true;
            }
        }

        // Handle dialog actions
        if let Some(actions) = self.pending_dialog_actions.take() {
            if actions.save_and_proceed && self.save_scene_action() {
                self.show_unsaved_dialog = false;
                if let Some(action) = self.pending_action.take() {
                    match action {
                        PendingAction::NewScene => self.perform_new_scene(),
                        PendingAction::LoadScene => self.perform_load_scene(),
                        PendingAction::Exit => std::process::exit(0),
                    }
                }
            }
            if actions.dont_save_and_proceed {
                self.show_unsaved_dialog = false;
                if let Some(action) = self.pending_action.take() {
                    match action {
                        PendingAction::NewScene => self.perform_new_scene(),
                        PendingAction::LoadScene => self.perform_load_scene(),
                        PendingAction::Exit => std::process::exit(0),
                    }
                }
            }
            if actions.cancel {
                self.show_unsaved_dialog = false;
                self.pending_action = None;
            }
            if actions.clear_error {
                self.error_message = None;
            }
        }
    }

    /// Render using single window (original implementation)
    fn render_single_window(
        &mut self,
        render_context: &RenderContext,
        encoder: &mut wgpu::CommandEncoder,
        view: &wgpu::TextureView,
        window: &winit::window::Window,
    ) {
        profile_zone!("EditorState::render_single_window");

        // -------------------------------------------------------------------- sizes
        // Get surface size from window
        let window_size = window.inner_size();
        let surface_size = (window_size.width, window_size.height); // physical pixels
        let _dpi = window.scale_factor() as f32;

        // ImGui logical → physical
        let io = self.imgui_context.io();
        let imgui_phys = (
            (io.display_size[0] * io.display_framebuffer_scale[0]).round() as u32,
            (io.display_size[1] * io.display_framebuffer_scale[1]).round() as u32,
        );

        // Abort the frame when sizes disagree
        if imgui_phys != surface_size {
            tracing::error!(
                "Size mismatch: surface={}x{}, imgui(logical)={:?}, imgui(physical)={}x{}",
                surface_size.0,
                surface_size.1,
                io.display_size,
                imgui_phys.0,
                imgui_phys.1
            );
            return;
        }

        // -------------------------------------------------------------------- build UI
        let ui = self.imgui_context.new_frame();

        // Build the editor UI inline to avoid borrow issues
        {
            profile_zone!("Build editor UI");
            // Store actions to take after UI rendering
            let mut action_new_scene = false;
            let mut action_load_scene = false;
            let mut action_save_scene = false;
            let mut action_save_scene_as = false;
            let mut action_exit = false;
            let mut action_save_layout = false;
            let mut action_load_layout = false;
            let mut action_reset_layout = false;
            let mut action_settings = false;

            // Main-menu bar --------------------------------------------------------
            ui.main_menu_bar(|| {
                ui.menu("File", || {
                    if ui.menu_item("New Scene##Ctrl+N") {
                        action_new_scene = true;
                    }
                    if ui.menu_item("Load Scene...##Ctrl+O") {
                        action_load_scene = true;
                    }
                    if ui.menu_item("Save Scene##Ctrl+S") {
                        action_save_scene = true;
                    }
                    if ui.menu_item("Save Scene As...##Ctrl+Shift+S") {
                        action_save_scene_as = true;
                    }
                    ui.separator();
                    if ui.menu_item("Settings...##Ctrl+,") {
                        action_settings = true;
                    }
                    ui.separator();
                    if ui.menu_item("Exit") {
                        action_exit = true;
                    }
                });
                ui.menu("View", || {
                    if ui.menu_item("Save Layout") {
                        action_save_layout = true;
                    }
                    if ui.menu_item("Load Layout") {
                        action_load_layout = true;
                    }
                    ui.separator();
                    if ui.menu_item("Reset Layout") {
                        action_reset_layout = true;
                    }
                });
                ui.menu("Help", || {
                    if ui.menu_item("About") {
                        info!("About requested");
                    }
                });
            });

            // Create main dockspace that fills the entire window (minus menu bar)
            let _dockspace_id = ui.dockspace_over_main_viewport();

            // Panels ---------------------------------------------------------------
            let viewport_action = {
                profile_zone!("Render editor panels");

                crate::panels::render_hierarchy_panel(
                    ui,
                    &self.shared_state,
                    &mut self.panel_manager,
                    self.window_size,
                );
                crate::panels::render_inspector_panel(
                    ui,
                    &self.shared_state,
                    &mut self.panel_manager,
                    self.window_size,
                );
                crate::panels::render_assets_panel(
                    ui,
                    &self.shared_state,
                    &mut self.panel_manager,
                    self.window_size,
                );

                // Central viewport that displays the 3D scene
                crate::panels::render_viewport_panel(
                    ui,
                    self.texture_id,
                    &self.render_target,
                    &self.shared_state,
                    &mut self.panel_manager,
                    self.window_size,
                    &mut self.performance_metrics,
                )
            };

            // Handle viewport actions
            if let Some(action) = viewport_action {
                match action {
                    crate::panels::viewport::ViewportAction::Resize(width, height) => {
                        self.pending_viewport_resize = Some((width, height));
                    }
                    crate::panels::viewport::ViewportAction::LoadScene(path) => {
                        // Check if scene has unsaved changes
                        if self.scene_modified {
                            self.show_unsaved_dialog = true;
                            self.pending_action = Some(PendingAction::LoadScene);
                            self.pending_scene_operation = Some(SceneOperation::LoadScene(path));
                        } else {
                            // Load scene immediately
                            self.pending_scene_operation = Some(SceneOperation::LoadScene(path));
                        }
                    }
                }
            }

            // Dialog handling
            let mut dialog_save_and_proceed = false;
            let mut dialog_dont_save_and_proceed = false;
            let mut dialog_cancel = false;
            let mut clear_error = false;

            // Unsaved changes dialog
            if self.show_unsaved_dialog {
                ui.open_popup("unsaved_changes");
            }

            ui.modal_popup("unsaved_changes", || {
                ui.text("Save changes to current scene?");
                ui.spacing();

                if ui.button("Save") {
                    dialog_save_and_proceed = true;
                    ui.close_current_popup();
                }

                ui.same_line();
                if ui.button("Don't Save") {
                    dialog_dont_save_and_proceed = true;
                    ui.close_current_popup();
                }

                ui.same_line();
                if ui.button("Cancel") {
                    dialog_cancel = true;
                    ui.close_current_popup();
                }
            });

            // Error dialog
            if self.error_message.is_some() {
                ui.open_popup("error_dialog");
            }

            ui.modal_popup("error_dialog", || {
                ui.text("Error");
                ui.separator();
                if let Some(ref error) = self.error_message {
                    ui.text_wrapped(error);
                }
                if ui.button("OK") {
                    clear_error = true;
                    ui.close_current_popup();
                }
            });

            // Settings dialog
            if self.show_settings_dialog {
                ui.open_popup("settings_dialog");
            }
<<<<<<< HEAD
            
=======

>>>>>>> b8354b81
            ui.modal_popup_config("settings_dialog")
                .resizable(false)
                .movable(true)
                .build(|| {
                    ui.text("Settings");
                    ui.separator();

                    if ui.collapsing_header("Audio", imgui::TreeNodeFlags::DEFAULT_OPEN) {
                        // Master volume slider
                        let mut volume = self.settings.audio.master_volume;
                        if ui.slider("Master Volume", 0.0, 1.0, &mut volume) {
                            self.settings.audio.master_volume = volume;
                            self.settings_modified = true;
                            // TODO: Apply volume to audio engine
                        }

                        ui.spacing();

                        // Audio device selection
                        ui.text("Output Device:");
                        ui.same_line();

                        let current_device = self
                            .settings
                            .audio
                            .output_device
                            .as_deref()
                            .unwrap_or("Default");

                        if let Some(_token) = ui.begin_combo("##audio_device", current_device) {
                            // Get available audio devices
                            match engine::audio::AudioEngine::enumerate_devices() {
                                Ok(devices) => {
                                    for device in devices {
                                        let is_selected = Some(device.as_str())
                                            == self.settings.audio.output_device.as_deref()
                                            || (device.contains("(Default)")
                                                && self.settings.audio.output_device.is_none());

                                        if ui
                                            .selectable_config(&device)
                                            .selected(is_selected)
                                            .build()
                                        {
                                            self.settings.audio.output_device =
                                                Some(device.clone());
                                            self.settings_modified = true;

                                            // TODO: Apply device change to audio engine
                                            // This would require access to the audio engine instance
                                        }
                                    }
                                }
                                Err(e) => {
                                    ui.text_colored(
                                        [1.0, 0.5, 0.5, 1.0],
                                        &format!("Error listing devices: {}", e),
                                    );
                                }
                            }

                            // Token will automatically close the combo when dropped
                        }
                    }

                    ui.separator();

                    // Dialog buttons
                    if ui.button("OK") {
                        if self.settings_modified {
                            if let Err(e) = self.settings.save() {
                                self.error_message = Some(format!("Failed to save settings: {e}"));
                            }
                            self.settings_modified = false;
                        }
                        self.show_settings_dialog = false;
                        ui.close_current_popup();
                    }

                    ui.same_line();

                    if ui.button("Cancel") {
                        // Reload settings to discard changes
                        if self.settings_modified {
                            self.settings = EditorSettings::load().unwrap_or_default();
                            self.settings_modified = false;
                        }
                        self.show_settings_dialog = false;
                        ui.close_current_popup();
                    }

                    ui.same_line();

                    if ui.button("Apply") && self.settings_modified {
                        if let Err(e) = self.settings.save() {
                            self.error_message = Some(format!("Failed to save settings: {e}"));
                        }
                        self.settings_modified = false;
                    }
                });

            // Defer action handling until after UI is rendered (important for viewport mode)
            self.pending_menu_actions = Some(MenuActions {
                new_scene: action_new_scene,
                load_scene: action_load_scene,
                save_scene: action_save_scene,
                save_scene_as: action_save_scene_as,
                exit: action_exit,
                save_layout: action_save_layout,
                load_layout: action_load_layout,
                reset_layout: action_reset_layout,
                settings: action_settings,
            });

            self.pending_dialog_actions = Some(DialogActions {
                save_and_proceed: dialog_save_and_proceed,
                dont_save_and_proceed: dialog_dont_save_and_proceed,
                cancel: dialog_cancel,
                clear_error,
            });
        }

        // Status bar -----------------------------------------------------------
        let viewport_h = ui.io().display_size[1];
        ui.window("Status Bar")
            .position([0.0, viewport_h - 25.0], Condition::Always)
            .size([ui.io().display_size[0], 25.0], Condition::Always)
            .no_decoration()
            .movable(false)
            .scroll_bar(false)
            .build(|| {
                // Scene name
                let scene_name = self
                    .current_scene_path
                    .as_ref()
                    .and_then(|p| p.file_name())
                    .and_then(|n| n.to_str())
                    .unwrap_or("Untitled");
                ui.text(format!(
                    "Scene: {}{}",
                    scene_name,
                    if self.scene_modified { "*" } else { "" }
                ));
                ui.same_line();
                ui.separator();
                ui.same_line();

                // Mode
                ui.text(if self.ui_mode {
                    "Mode: Editor"
                } else {
                    "Mode: Game"
                });
                ui.same_line();
                ui.separator();
                ui.same_line();

                // Entity count
                let entity_count = self
                    .shared_state
                    .with_world_read(|world| world.query::<()>().iter().count())
                    .unwrap_or(0);
                ui.text(format!("Entities: {entity_count}"));
                ui.same_line();
                ui.separator();
                ui.same_line();

                // Selection
                match self.shared_state.selected_entity() {
                    Some(e) => ui.text(format!("Selected: {e:?}")),
                    None => ui.text("No selection"),
                }
            });

        // -------------------------------------------------------------------- render
        self.imgui_platform.prepare_render(ui, window);
        let draw_data = self.imgui_context.render();

        // Final sanity check (physical) ---------------------------------------
        let draw_phys = (
            (draw_data.display_size[0] * draw_data.framebuffer_scale[0]).round() as u32,
            (draw_data.display_size[1] * draw_data.framebuffer_scale[1]).round() as u32,
        );
        if draw_phys != surface_size {
            tracing::error!(
                "Draw-data size mismatch: draw={}x{}, surface={}x{}",
                draw_phys.0,
                draw_phys.1,
                surface_size.0,
                surface_size.1
            );
            return;
        }

        // Render pass ----------------------------------------------------------
        {
            let mut pass = encoder.begin_render_pass(&wgpu::RenderPassDescriptor {
                label: Some("ImGui Render Pass"),
                color_attachments: &[Some(wgpu::RenderPassColorAttachment {
                    view,
                    resolve_target: None,
                    ops: wgpu::Operations {
                        load: wgpu::LoadOp::Load,
                        store: wgpu::StoreOp::Store,
                    },
                })],
                depth_stencil_attachment: None,
                timestamp_writes: None,
                occlusion_query_set: None,
            });

            {
                profile_zone!("ImGui render");

                if let Err(e) = self.imgui_renderer.render_with_validation(
                    draw_data,
                    &render_context.queue,
                    &render_context.device,
                    &mut pass,
                    RenderTargetInfo {
                        width: surface_size.0,
                        height: surface_size.1,
                    },
                ) {
                    tracing::error!("ImGui render failed: {e:?}");
                }
            }
        } // Pass is dropped here

        // Mark that we're no longer in a frame
        self.in_frame = false;

        // Handle pending viewport resize
        if let Some((width, height)) = self.pending_viewport_resize.take() {
            self.resize_viewport(render_context, width, height);
        }

        // Handle deferred actions after UI rendering
        self.handle_deferred_actions();
    }

    /// Handle window resize
    pub fn resize(
        &mut self,
        render_context: &RenderContext,
        new_size: winit::dpi::PhysicalSize<u32>,
    ) {
        debug!(
            "Editor resize called with: {}x{}, in_frame: {}",
            new_size.width, new_size.height, self.in_frame
        );

        // If we're in a frame, defer the resize
        if self.in_frame {
            self.pending_resize = Some(new_size);
            debug!("Deferring resize until next frame");
            return;
        }

        self.do_resize(render_context, new_size);
    }

    /// Actually perform the resize (when safe to do so)
    fn do_resize(
        &mut self,
        render_context: &RenderContext,
        new_size: winit::dpi::PhysicalSize<u32>,
    ) {
        debug!("Performing actual resize");

        // Ignore zero-sized windows (minimized, etc)
        if new_size.width == 0 || new_size.height == 0 {
            debug!("Ignoring resize to zero size");
            return;
        }

        // Get the actual surface size
        // This is critical - we must use the actual size, not the requested size
        let (actual_width, actual_height) = (new_size.width, new_size.height);

        debug!(
            "Surface config size: {}x{} (requested: {}x{})",
            actual_width, actual_height, new_size.width, new_size.height
        );

        // Update ImGui display size to match surface configuration
        let io = self.imgui_context.io_mut();
        io.display_size = [actual_width as f32, actual_height as f32];

        // Use the stored surface format
        let surface_format = self.surface_format;

        // Store the old texture existence status before recreating renderer
        let old_texture_exists = self
            .imgui_renderer
            .textures()
            .get(self.texture_id)
            .is_some();
        debug!(
            "Editor resize: old_texture_exists={}, new_size={:?}",
            old_texture_exists, new_size
        );

        // Only remove if it exists in current renderer
        if old_texture_exists {
            self.imgui_renderer.textures().remove(self.texture_id);
        }

        // CRITICAL: Recreate the imgui renderer to ensure it uses the new viewport size
        // This prevents scissor rect validation errors from cached viewport dimensions
        let renderer_config = RendererConfig {
            texture_format: surface_format,
            ..Default::default()
        };

        self.imgui_renderer = SafeImGuiRenderer::new(
            &mut self.imgui_context,
            &render_context.device,
            &render_context.queue,
            renderer_config,
        );

        // Recreate render target with actual surface size
        self.render_target = RenderTarget::new(
            &render_context.device,
            actual_width,
            actual_height,
            surface_format,
        );

        // Create texture configuration for the render target
        let texture_config = imgui_wgpu::RawTextureConfig {
            label: Some("Editor Viewport Texture"),
            sampler_desc: wgpu::SamplerDescriptor {
                label: Some("Viewport Sampler"),
                address_mode_u: wgpu::AddressMode::ClampToEdge,
                address_mode_v: wgpu::AddressMode::ClampToEdge,
                address_mode_w: wgpu::AddressMode::ClampToEdge,
                mag_filter: wgpu::FilterMode::Linear,
                min_filter: wgpu::FilterMode::Linear,
                mipmap_filter: wgpu::FilterMode::Nearest,
                ..Default::default()
            },
        };

        let imgui_texture = imgui_wgpu::Texture::from_raw_parts(
            &render_context.device,
            self.imgui_renderer.inner(),
            std::sync::Arc::new(self.render_target.texture.clone()),
            std::sync::Arc::new(self.render_target.view.clone()),
            None,
            Some(&texture_config),
            wgpu::Extent3d {
                width: actual_width,
                height: actual_height,
                depth_or_array_layers: 1,
            },
        );
        self.texture_id = self.imgui_renderer.textures().insert(imgui_texture);
    }

    /// Resize only the viewport render target
    fn resize_viewport(&mut self, render_context: &RenderContext, width: u32, height: u32) {
        debug!("Resizing viewport to {}x{}", width, height);

        // Create new render target with the new size
        self.render_target =
            RenderTarget::new(&render_context.device, width, height, self.surface_format);

        // Re-register the new texture with ImGui
        self.imgui_renderer.textures().remove(self.texture_id);

        // Create a sampler for the texture
        let sampler_desc = wgpu::SamplerDescriptor {
            label: Some("Viewport Sampler"),
            address_mode_u: wgpu::AddressMode::ClampToEdge,
            address_mode_v: wgpu::AddressMode::ClampToEdge,
            address_mode_w: wgpu::AddressMode::ClampToEdge,
            mag_filter: wgpu::FilterMode::Linear,
            min_filter: wgpu::FilterMode::Linear,
            mipmap_filter: wgpu::FilterMode::Nearest,
            ..Default::default()
        };

        // Create texture config for imgui
        let texture_config = imgui_wgpu::RawTextureConfig {
            label: Some("Editor Viewport Texture"),
            sampler_desc,
        };

        // Create the imgui texture from the render target
        let imgui_texture = imgui_wgpu::Texture::from_raw_parts(
            &render_context.device,
            self.imgui_renderer.inner(),
            std::sync::Arc::new(self.render_target.texture.clone()),
            std::sync::Arc::new(self.render_target.view.clone()),
            None,                  // bind_group - let imgui create it
            Some(&texture_config), // config for sampler
            wgpu::Extent3d {
                width,
                height,
                depth_or_array_layers: 1,
            },
        );

        // Register the texture with imgui
        self.texture_id = self.imgui_renderer.textures().insert(imgui_texture);
    }

    // Scene management methods

    /// Handle new scene action
    pub fn new_scene_action(&mut self) {
        if self.scene_modified {
            self.show_unsaved_dialog = true;
            self.pending_action = Some(PendingAction::NewScene);
        } else {
            self.perform_new_scene();
        }
    }

    /// Perform actual new scene creation
    pub fn perform_new_scene(&mut self) {
        info!("Creating new scene");
        self.pending_scene_operation = Some(SceneOperation::NewScene);
        self.current_scene_path = None;
        self.scene_modified = false;
    }

    /// Handle load scene action
    pub fn load_scene_action(&mut self) {
        if self.scene_modified {
            self.show_unsaved_dialog = true;
            self.pending_action = Some(PendingAction::LoadScene);
        } else {
            self.perform_load_scene();
        }
    }

    /// Perform actual scene loading
    pub fn perform_load_scene(&mut self) {
        if let Some(path) = self.show_open_dialog() {
            info!("Loading scene from: {:?}", path);
            self.pending_scene_operation = Some(SceneOperation::LoadScene(path.clone()));
            self.current_scene_path = Some(path);
            self.scene_modified = false;
        }
    }

    /// Handle save scene action
    pub fn save_scene_action(&mut self) -> bool {
        if let Some(path) = self.current_scene_path.clone() {
            self.save_scene_to_path(&path)
        } else {
            self.save_scene_as_action()
        }
    }

    /// Handle save scene as action
    pub fn save_scene_as_action(&mut self) -> bool {
        if let Some(path) = self.show_save_dialog() {
            self.save_scene_to_path(&path)
        } else {
            false
        }
    }

    /// Save scene to specific path
    fn save_scene_to_path(&mut self, path: &PathBuf) -> bool {
        info!("Saving scene to: {:?}", path);
        self.pending_scene_operation = Some(SceneOperation::SaveScene(path.clone()));
        self.current_scene_path = Some(path.clone());
        self.scene_modified = false;
        true
    }

    /// Show save dialog
    fn show_save_dialog(&self) -> Option<PathBuf> {
        rfd::FileDialog::new()
            .set_title("Save Scene")
            .add_filter("Scene files", &["json"])
            .add_filter("All files", &["*"])
            .set_file_name("untitled.json")
            .save_file()
    }

    /// Show open dialog
    fn show_open_dialog(&self) -> Option<PathBuf> {
        rfd::FileDialog::new()
            .set_title("Open Scene")
            .add_filter("Scene files", &["json"])
            .add_filter("All files", &["*"])
            .pick_file()
    }

    /// Mark the scene as modified
    pub fn mark_scene_modified(&mut self) {
        self.scene_modified = true;
    }

    /// Shutdown the editor and clean up all resources
    pub fn shutdown(&mut self, _window_manager: &mut WindowManager) {
        info!("Shutting down editor state");

        // Save panel layout before shutdown
        if let Err(e) = self.panel_manager.save_default_layout() {
            warn!("Failed to save panel layout during shutdown: {}", e);
        }

        info!("Editor shutdown complete");
    }
}<|MERGE_RESOLUTION|>--- conflicted
+++ resolved
@@ -903,11 +903,7 @@
             if self.show_settings_dialog {
                 ui.open_popup("settings_dialog");
             }
-<<<<<<< HEAD
-            
-=======
-
->>>>>>> b8354b81
+
             ui.modal_popup_config("settings_dialog")
                 .resizable(false)
                 .movable(true)
