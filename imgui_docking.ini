[Window][WindowOverViewport_11111111]
Pos=0,19
<<<<<<< HEAD
Size=5120,1350
=======
Size=2360,1012
>>>>>>> b8354b81
Collapsed=0

[Window][Debug##Default]
Pos=60,60
Size=400,400
Collapsed=0

[Window][Scene Hierarchy##hierarchy]
Pos=0,19
<<<<<<< HEAD
Size=150,1082
=======
Size=261,669
>>>>>>> b8354b81
Collapsed=0
DockId=0x00000001,0

[Window][Entity Inspector##inspector]
<<<<<<< HEAD
Pos=4870,19
Size=250,1350
=======
Pos=2014,19
Size=346,1012
>>>>>>> b8354b81
Collapsed=0
DockId=0x00000006,0

[Window][Asset Browser##assets]
<<<<<<< HEAD
Pos=0,1103
Size=4868,266
=======
Pos=0,690
Size=2012,341
>>>>>>> b8354b81
Collapsed=0
DockId=0x00000004,0

[Window][3D Viewport##viewport]
<<<<<<< HEAD
Pos=152,19
Size=4716,1082
=======
Pos=263,19
Size=1749,669
>>>>>>> b8354b81
Collapsed=0
DockId=0x00000002,0

[Window][Status Bar]
<<<<<<< HEAD
Pos=0,1344
Size=5120,32
=======
Pos=0,1006
Size=2360,32
>>>>>>> b8354b81
Collapsed=0

[Window][##add_component_popup]
Pos=644,409
Size=107,191
Collapsed=0

[Window][##PerformanceOverlay]
<<<<<<< HEAD
Pos=4458,49
=======
Pos=1602,49
>>>>>>> b8354b81
Size=200,134
Collapsed=0

[Window][settings_dialog]
Pos=380,113
Size=416,169
Collapsed=0

[Window][Settings]
Pos=1137,389
Size=400,300
Collapsed=0

[Docking][Data]
<<<<<<< HEAD
DockSpace       ID=0x7C6B3D9B Window=0xA87D555D Pos=0,19 Size=5120,1350 Split=X Selected=0xE03DB326
  DockNode      ID=0x00000005 Parent=0x7C6B3D9B SizeRef=502,990 Split=Y
    DockNode    ID=0x00000003 Parent=0x00000005 SizeRef=1920,796 Split=X
      DockNode  ID=0x00000001 Parent=0x00000003 SizeRef=150,1061 Selected=0xEFCE8A90
      DockNode  ID=0x00000002 Parent=0x00000003 SizeRef=350,1061 CentralNode=1 Selected=0xE03DB326
    DockNode    ID=0x00000004 Parent=0x00000005 SizeRef=1920,266 Selected=0x0CF93F0C
  DockNode      ID=0x00000006 Parent=0x7C6B3D9B SizeRef=250,990 Selected=0x0AEBFDD5
=======
DockSpace       ID=0x7C6B3D9B Window=0xA87D555D Pos=0,19 Size=2360,1012 Split=X Selected=0xE03DB326
  DockNode      ID=0x00000005 Parent=0x7C6B3D9B SizeRef=1138,990 Split=Y
    DockNode    ID=0x00000003 Parent=0x00000005 SizeRef=1920,1007 Split=X
      DockNode  ID=0x00000001 Parent=0x00000003 SizeRef=261,1061 Selected=0xEFCE8A90
      DockNode  ID=0x00000002 Parent=0x00000003 SizeRef=1001,1061 CentralNode=1 Selected=0xE03DB326
    DockNode    ID=0x00000004 Parent=0x00000005 SizeRef=1920,341 Selected=0x0CF93F0C
  DockNode      ID=0x00000006 Parent=0x7C6B3D9B SizeRef=346,990 Selected=0x0AEBFDD5
>>>>>>> b8354b81

<|MERGE_RESOLUTION|>--- conflicted
+++ resolved
@@ -1,110 +1,67 @@
-[Window][WindowOverViewport_11111111]
-Pos=0,19
-<<<<<<< HEAD
-Size=5120,1350
-=======
-Size=2360,1012
->>>>>>> b8354b81
-Collapsed=0
-
-[Window][Debug##Default]
-Pos=60,60
-Size=400,400
-Collapsed=0
-
-[Window][Scene Hierarchy##hierarchy]
-Pos=0,19
-<<<<<<< HEAD
-Size=150,1082
-=======
-Size=261,669
->>>>>>> b8354b81
-Collapsed=0
-DockId=0x00000001,0
-
-[Window][Entity Inspector##inspector]
-<<<<<<< HEAD
-Pos=4870,19
-Size=250,1350
-=======
-Pos=2014,19
-Size=346,1012
->>>>>>> b8354b81
-Collapsed=0
-DockId=0x00000006,0
-
-[Window][Asset Browser##assets]
-<<<<<<< HEAD
-Pos=0,1103
-Size=4868,266
-=======
-Pos=0,690
-Size=2012,341
->>>>>>> b8354b81
-Collapsed=0
-DockId=0x00000004,0
-
-[Window][3D Viewport##viewport]
-<<<<<<< HEAD
-Pos=152,19
-Size=4716,1082
-=======
-Pos=263,19
-Size=1749,669
->>>>>>> b8354b81
-Collapsed=0
-DockId=0x00000002,0
-
-[Window][Status Bar]
-<<<<<<< HEAD
-Pos=0,1344
-Size=5120,32
-=======
-Pos=0,1006
-Size=2360,32
->>>>>>> b8354b81
-Collapsed=0
-
-[Window][##add_component_popup]
-Pos=644,409
-Size=107,191
-Collapsed=0
-
-[Window][##PerformanceOverlay]
-<<<<<<< HEAD
-Pos=4458,49
-=======
-Pos=1602,49
->>>>>>> b8354b81
-Size=200,134
-Collapsed=0
-
-[Window][settings_dialog]
-Pos=380,113
-Size=416,169
-Collapsed=0
-
-[Window][Settings]
-Pos=1137,389
-Size=400,300
-Collapsed=0
-
-[Docking][Data]
-<<<<<<< HEAD
-DockSpace       ID=0x7C6B3D9B Window=0xA87D555D Pos=0,19 Size=5120,1350 Split=X Selected=0xE03DB326
-  DockNode      ID=0x00000005 Parent=0x7C6B3D9B SizeRef=502,990 Split=Y
-    DockNode    ID=0x00000003 Parent=0x00000005 SizeRef=1920,796 Split=X
-      DockNode  ID=0x00000001 Parent=0x00000003 SizeRef=150,1061 Selected=0xEFCE8A90
-      DockNode  ID=0x00000002 Parent=0x00000003 SizeRef=350,1061 CentralNode=1 Selected=0xE03DB326
-    DockNode    ID=0x00000004 Parent=0x00000005 SizeRef=1920,266 Selected=0x0CF93F0C
-  DockNode      ID=0x00000006 Parent=0x7C6B3D9B SizeRef=250,990 Selected=0x0AEBFDD5
-=======
-DockSpace       ID=0x7C6B3D9B Window=0xA87D555D Pos=0,19 Size=2360,1012 Split=X Selected=0xE03DB326
-  DockNode      ID=0x00000005 Parent=0x7C6B3D9B SizeRef=1138,990 Split=Y
-    DockNode    ID=0x00000003 Parent=0x00000005 SizeRef=1920,1007 Split=X
-      DockNode  ID=0x00000001 Parent=0x00000003 SizeRef=261,1061 Selected=0xEFCE8A90
-      DockNode  ID=0x00000002 Parent=0x00000003 SizeRef=1001,1061 CentralNode=1 Selected=0xE03DB326
-    DockNode    ID=0x00000004 Parent=0x00000005 SizeRef=1920,341 Selected=0x0CF93F0C
-  DockNode      ID=0x00000006 Parent=0x7C6B3D9B SizeRef=346,990 Selected=0x0AEBFDD5
->>>>>>> b8354b81
-
+[Window][WindowOverViewport_11111111]
+Pos=0,19
+Size=2360,1012
+Collapsed=0
+
+[Window][Debug##Default]
+Pos=60,60
+Size=400,400
+Collapsed=0
+
+[Window][Scene Hierarchy##hierarchy]
+Pos=0,19
+Size=261,669
+Collapsed=0
+DockId=0x00000001,0
+
+[Window][Entity Inspector##inspector]
+Pos=2014,19
+Size=346,1012
+Collapsed=0
+DockId=0x00000006,0
+
+[Window][Asset Browser##assets]
+Pos=0,690
+Size=2012,341
+Collapsed=0
+DockId=0x00000004,0
+
+[Window][3D Viewport##viewport]
+Pos=263,19
+Size=1749,669
+Collapsed=0
+DockId=0x00000002,0
+
+[Window][Status Bar]
+Pos=0,1006
+Size=2360,32
+Collapsed=0
+
+[Window][##add_component_popup]
+Pos=644,409
+Size=107,191
+Collapsed=0
+
+[Window][##PerformanceOverlay]
+Pos=1602,49
+Size=200,134
+Collapsed=0
+
+[Window][settings_dialog]
+Pos=380,113
+Size=416,169
+Collapsed=0
+
+[Window][Settings]
+Pos=1137,389
+Size=400,300
+Collapsed=0
+
+[Docking][Data]
+DockSpace       ID=0x7C6B3D9B Window=0xA87D555D Pos=0,19 Size=2360,1012 Split=X Selected=0xE03DB326
+  DockNode      ID=0x00000005 Parent=0x7C6B3D9B SizeRef=1138,990 Split=Y
+    DockNode    ID=0x00000003 Parent=0x00000005 SizeRef=1920,1007 Split=X
+      DockNode  ID=0x00000001 Parent=0x00000003 SizeRef=261,1061 Selected=0xEFCE8A90
+      DockNode  ID=0x00000002 Parent=0x00000003 SizeRef=1001,1061 CentralNode=1 Selected=0xE03DB326
+    DockNode    ID=0x00000004 Parent=0x00000005 SizeRef=1920,341 Selected=0x0CF93F0C
+  DockNode      ID=0x00000006 Parent=0x7C6B3D9B SizeRef=346,990 Selected=0x0AEBFDD5